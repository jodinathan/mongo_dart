--- conflicted
+++ resolved
@@ -120,11 +120,7 @@
 final mongoDefaultPort = 27017;
 
 class Db {
-<<<<<<< HEAD
-  final MONGO_DEFAULT_PORT = mongoDefaultPort;
-=======
   static const mongoDefaultPort = 27017;
->>>>>>> 876a7724
   final _log = Logger('Db');
   final List<String> _uriList = <String>[];
 
