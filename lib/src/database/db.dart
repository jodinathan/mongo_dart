--- conflicted
+++ resolved
@@ -175,18 +175,7 @@
 
     uri.queryParameters.forEach((String k, String v) {
       if (k == _UriParameters.authMechanism) {
-<<<<<<< HEAD
         selectAuthenticationMechanism(v);
-=======
-        if (v == ScramSha1Authenticator.name) {
-          _authenticationScheme = AuthenticationScheme.SCRAM_SHA_1;
-        } else if (v == MongoDbCRAuthenticator.name) {
-          _authenticationScheme = AuthenticationScheme.MONGODB_CR;
-        } else {
-          throw new MongoDartError(
-              "Provided authentication scheme is not supported : $v");
-        }
->>>>>>> d34f6664
       }
       if (k == _UriParameters.authSource) {
         authSourceDb = new Db._authDb(v);
@@ -257,7 +246,6 @@
     }
 
     Completer<Map> result = new Completer();
-<<<<<<< HEAD
 
     var replyMessage = await connection.query(message);
     var firstRepliedDocument = replyMessage.documents[0];
@@ -273,23 +261,6 @@
     } else {
       result.completeError(firstRepliedDocument);
     }
-=======
-    connection.query(message).then((replyMessage) {
-      String errMsg;
-      if (replyMessage.documents.length == 0) {
-        errMsg = "Error executing Db command, Document length 0 $replyMessage";
-        print("Error: $errMsg");
-        var m = new Map();
-        m["errmsg"] = errMsg;
-        result.completeError(m);
-      } else if (replyMessage.documents[0]['ok'] == 1.0 &&
-          replyMessage.documents[0]['err'] == null) {
-        result.complete(replyMessage.documents[0]);
-      } else {
-        result.completeError(replyMessage.documents[0]);
-      }
-    }).catchError((e) => result.completeError(e));
->>>>>>> d34f6664
     return result.future;
   }
 
