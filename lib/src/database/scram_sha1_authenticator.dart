--- conflicted
+++ resolved
@@ -15,10 +15,7 @@
   SaslStep transition(
       SaslConversation conversation, List<int> bytesReceivedFromServer) {
     String serverFirstMessage = UTF8.decode(bytesReceivedFromServer);
-<<<<<<< HEAD
-=======
-//    serverFirstMessage = 'r=fyko+d2lbbFgONRv9qkxdawLHo+Vgk7qvUOKUwuWLIWg4l/9SraGMHEE,s=rQ9ZY3MntBeuP3E1TDVC4w==,i=10000';
->>>>>>> 04c834da
+
     Map decodedMessage = parsePayload(serverFirstMessage);
 
     String r = decodedMessage['r'];
@@ -27,7 +24,6 @@
     }
 
     var s = decodedMessage['s'];
-    var paddedSMessage = padWithEqualsForBase64(s);
     var i = int.parse(decodedMessage['i']);
 
     final String gs2Header = 'n,,';
@@ -37,13 +33,8 @@
     var clientFinalMessageWithoutProof = '$channelBinding,$nonce';
 
     var passwordDigest =
-<<<<<<< HEAD
-        md5DigestPassword(credential.username, credential.password);
-    var salt = BASE64.decode(paddedSMessage);
-=======
     md5DigestPassword(credential.username, credential.password);
     var salt = BASE64.decode(s);
->>>>>>> 04c834da
 
     var saltedPassword = hi(passwordDigest, salt, i);
     var clientKey = computeHMAC(saltedPassword, 'Client Key');
@@ -131,8 +122,7 @@
   SaslStep transition(
       SaslConversation conversation, List<int> bytesReceivedFromServer) {
     Map decodedMessage = parsePayload(UTF8.decode(bytesReceivedFromServer));
-    var paddedVMessage = padWithEqualsForBase64(decodedMessage['v']);
-    var serverSignature = BASE64.decode(paddedVMessage);
+    var serverSignature = BASE64.decode(decodedMessage['v']);
 
     if (!const ListEquality().equals(serverSignature64, serverSignature)) {
       throw new MongoDartError("Server signature was invalid.");
@@ -168,10 +158,6 @@
     final String gs2Header = 'n,,';
     var username = 'n=${prepUsername(credential.username)}';
     var r = randomStringGenerator.generate(20, ""); // TODO Change this
-<<<<<<< HEAD
-=======
-//    var r = 'fyko+d2lbbFgONRv9qkxdawL';
->>>>>>> 04c834da
 
     var nonce = 'r=$r';
 
@@ -208,17 +194,4 @@
             db) {
     this.db = db;
   }
-}
-
-String padWithEqualsForBase64(String s) {
-  int paddingToAdd = (4 - (s.length % 4)) % 4;
-  StringBuffer sb = new StringBuffer();
-
-  sb.write(s);
-
-  for (int i = 0; i < paddingToAdd; ++i) {
-    sb.write("=");
-  }
-
-  return sb.toString();
 }